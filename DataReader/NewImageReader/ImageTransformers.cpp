--- conflicted
+++ resolved
@@ -228,19 +228,11 @@
 
     ScaleTransform::ScaleTransform(
         TransformerPtr next,
-<<<<<<< HEAD
-        InputId appliedStreamId,
+        const std::vector<InputDescriptionPtr> & inputs,
         const ConfigParameters& config,
         unsigned int seed,
         int dataType)
-        : BaseTransformer(next, appliedStreamId, seed)
-=======
-        const std::vector<InputDescriptionPtr> & inputs,
-        unsigned int seed,
-        int dataType,
-        const ConfigParameters& config)
         : BaseTransformer(next, inputs, seed)
->>>>>>> 46409016
         , m_dataType(dataType)
     {
         assert(m_dataType == CV_32F || m_dataType == CV_64F);
