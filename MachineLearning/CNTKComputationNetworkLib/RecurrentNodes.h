--- conflicted
+++ resolved
@@ -45,17 +45,10 @@
             m_historyAlreadySet = false;    // PastValueNode only
         }
     protected:
-<<<<<<< HEAD
-        virtual ComputationNode<ElemType> * NewThis(DEVICEID_TYPE deviceId, const wstring & name) = 0;
-        DelayedValueNode(DEVICEID_TYPE deviceId, const wstring & name) :
-            ComputationNode<ElemType>(deviceId, name),
-            m_delayedActivation(deviceId), m_boundaryInfo(CPUDEVICE)
-=======
         //virtual ComputationNodeBase * NewThis(DEVICEID_TYPE deviceId, const wstring & name) = 0;
         DelayedValueNodeBase(DEVICEID_TYPE deviceId, const wstring & name) :
             Base(deviceId, name),
             m_delayedActivation(deviceId), m_pShiftedMBLayout(make_shared<MBLayout>())
->>>>>>> 173de462
         {
                 Init(1, 1);
         }
@@ -176,13 +169,7 @@
 
             size_t t = frameRange.t();
 
-<<<<<<< HEAD
             assert(m_functionValues->GetNumRows() == GradientValues().GetNumRows());
-            assert(m_sentenceSeg != nullptr);
-            assert(m_minibatchPackingFlag != nullptr);
-=======
-            assert(m_functionValues.GetNumRows() == GradientValues().GetNumRows());
->>>>>>> 173de462
 
             // this is the result of refactoring; feel free to clean up further:
             Matrix<ElemType>& inputGradientValues = Inputs(0)->GradientValues();
@@ -378,15 +365,9 @@
         virtual void CopyTo(const ComputationNodePtr nodeP, const std::wstring& newName, const CopyNodeFlags flags) const
         {
             Base::CopyTo(nodeP, newName, flags);
-<<<<<<< HEAD
             if (flags & CopyNodeFlags::copyNodeValue)
             {
-                auto node = dynamic_pointer_cast<DelayedValueNode<ElemType, direction, SEQUENCE_START_or_END, SequenceStart_or_End>>(nodeP);
-=======
-            if (flags & CopyNodeFlags::copyNodeValue)
-            {
                 auto node = dynamic_pointer_cast<DelayedValueNodeBase<ElemType, direction, SequenceStart_or_End>>(nodeP);
->>>>>>> 173de462
                 node->m_timeStep = m_timeStep;
                 node->m_initialActivationValue = m_initialActivationValue;
                 node->m_delayedActivation = m_delayedActivation;
@@ -402,18 +383,10 @@
         MBLayoutPtr m_pShiftedMBLayout;         // individual sentence boundary information     --TODO: do we actually need this separate variable?
         bool m_historyAlreadySet;               // for PastValueNode only
     };
-<<<<<<< HEAD
-
-#define UsingDelayedValueNodeMembers UsingComputationNodeMembers; \
-    using Base::m_initialActivationValue; using Base::m_delayedActivation; using Base::m_timeStep; \
-    using Base::m_shiftedMinibatchPackingFlag; using Base::m_boundaryInfo; using Base::m_historyAlreadySet; \
-    using Base::ComputeInputPartialSRP; using Base::EvaluateThisNodeSRP
-=======
 
 #define UsingDelayedValueNodeMembers UsingComputationNodeMembersBoilerplate; \
     using Base::m_initialActivationValue; using Base::m_delayedActivation; using Base::m_timeStep; \
     using Base::m_pShiftedMBLayout; using Base::m_historyAlreadySet;
->>>>>>> 173de462
 
     // =======================================================================
     // PastValueNode (input) -- delay node
@@ -425,10 +398,6 @@
         typedef DelayedValueNodeBase<ElemType, -1, MinibatchPackingFlags::SequenceStart> Base; UsingDelayedValueNodeMembers;
         static const std::wstring TypeName() { return L"PastValue"; }
     public:
-<<<<<<< HEAD
-        virtual ComputationNode<ElemType> * NewThis(DEVICEID_TYPE deviceId, const wstring & name) { return new typename std::remove_reference<decltype(*this)>::type(deviceId, name); }
-=======
->>>>>>> 173de462
         PastValueNode(DEVICEID_TYPE deviceId, const wstring & name) :
             Base(deviceId, name)
         { }
@@ -458,15 +427,7 @@
             int nbrSamples = Inputs(0)->GetNumCols() / GetNumParallelSequences();
             // TODO: call the looping version below to avoid code dup
             for (int timeIdxInSeq = 0; timeIdxInSeq < nbrSamples; timeIdxInSeq++)
-<<<<<<< HEAD
-            {
-                // TODO: call the looping version below to avoid code dup
-                Matrix<ElemType> colBoundaryFlags = m_boundaryInfo.FrameSlice(FrameRange(timeIdxInSeq, 1), timeIdxInSeq, 1);
-                EvaluateThisNodeSRP(FrameRange(timeIdxInSeq, m_samplesInRecurrentStep), m_timeStep, FunctionValues(), m_delayedActivation, Inputs(0)->FunctionValues(), m_initialActivationValue, colBoundaryFlags, m_shiftedMinibatchPackingFlag[timeIdxInSeq]);
-            }
-=======
                 EvaluateThisNodeRP(FrameRange(timeIdxInSeq, GetNumParallelSequences()));
->>>>>>> 173de462
 
             //set the past activation to be used by next minibatch
             m_delayedActivation = Inputs(0)->FunctionValues();
@@ -476,21 +437,8 @@
 #if 0
         virtual void /*ComputationNode::*/EvaluateThisNode(const FrameRange & frameRange) override  
         {
-<<<<<<< HEAD
-            // reset past activity as it reached to the begining of a minibatch
-            // the node pointed hasn't yet updated, so it is the past activity 
-            assert(m_sentenceSeg != nullptr);
-            assert(m_minibatchPackingFlag != nullptr);
-
-            if (frameRange.t() == 0 && m_historyAlreadySet == false)
-                m_delayedActivation = Inputs(0)->FunctionValues();
-            
-            Matrix<ElemType> colBoundaryFlags = m_boundaryInfo.FrameSlice(FrameRange(frameRange.t(), 1)/*TODO: delete the next two parameters*/, frameRange.t(), 1);
-            EvaluateThisNodeSRP(frameRange, m_timeStep, FunctionValues(), m_delayedActivation, Inputs(0)->FunctionValues(), m_initialActivationValue, colBoundaryFlags, m_shiftedMinibatchPackingFlag[frameRange.t()]);
-=======
             if (frameRange.IsAllFrames()) { EvaluateThisNodeMap(); return; }
             EvaluateThisNodeRP(frameRange, frameRange.t() == 0);
->>>>>>> 173de462
         }
 #endif
     };
@@ -510,10 +458,6 @@
         typedef DelayedValueNodeBase<ElemType, +1, MinibatchPackingFlags::SequenceEnd> Base; UsingDelayedValueNodeMembers;
         static const std::wstring TypeName() { return L"FutureValue"; }
     public:
-<<<<<<< HEAD
-        virtual ComputationNode<ElemType> * NewThis(DEVICEID_TYPE deviceId, const wstring & name) { return new typename std::remove_reference<decltype(*this)>::type(deviceId, name); }
-=======
->>>>>>> 173de462
         FutureValueNode(DEVICEID_TYPE deviceId, const wstring & name) :
             Base(deviceId, name)
         { }
@@ -541,14 +485,7 @@
 
             int nbrSamples = Inputs(0)->GetNumCols() / GetNumParallelSequences();
             for (int timeIdxInSeq = nbrSamples - 1; timeIdxInSeq >= 0; timeIdxInSeq--)
-<<<<<<< HEAD
-            {
-                Matrix<ElemType> colBoundaryFlags = m_boundaryInfo.ColumnSlice(timeIdxInSeq, 1);
-                EvaluateThisNodeSRP(FrameRange(timeIdxInSeq, m_samplesInRecurrentStep), m_timeStep, FunctionValues(), m_delayedActivation, Inputs(0)->FunctionValues(), m_initialActivationValue, colBoundaryFlags, m_shiftedMinibatchPackingFlag[timeIdxInSeq]);
-            }
-=======
                 EvaluateThisNodeRP(FrameRange(timeIdxInSeq, GetNumParallelSequences()));
->>>>>>> 173de462
 
             //set the future activation to be used by next minibatch
             m_delayedActivation = Inputs(0)->FunctionValues();
@@ -558,20 +495,9 @@
 #if 0
         virtual void /*ComputationNode::*/EvaluateThisNode(const FrameRange & frameRange) override
         {
-<<<<<<< HEAD
-            assert(m_sentenceSeg != nullptr);
-            assert(m_minibatchPackingFlag != nullptr);
-
-            if (frameRange.t() == Inputs(0)->FunctionValues().GetNumCols() / m_samplesInRecurrentStep - 1)
-                m_delayedActivation = Inputs(0)->FunctionValues();
-
-            Matrix<ElemType> colBoundaryFlags = m_boundaryInfo.FrameSlice(frameRange/*TODO: delete the next two parameters*/, frameRange.t(), 1);
-            EvaluateThisNodeSRP(frameRange, m_timeStep, FunctionValues(), m_delayedActivation, Inputs(0)->FunctionValues(), m_initialActivationValue, colBoundaryFlags, m_shiftedMinibatchPackingFlag[frameRange.t()]);
-=======
             if (frameRange.IsAllFrames()) { EvaluateThisNodeMap(); return; }
             //EvaluateThisNodeRP(frameRange, frameRange.t() == Inputs(0)->GetNumCols() / GetNumParallelSequences() - 1);
             EvaluateThisNodeRP(frameRange, frameRange.t() == Inputs(0)->GetNumTimeSteps() - 1);
->>>>>>> 173de462
         }
 #endif
     };
@@ -604,12 +530,7 @@
         typedef ComputationNodeNonLooping<ElemType> Base; UsingComputationNodeMembersBoilerplate;
         static const std::wstring TypeName() { return L"LSTM"; }
     public:
-<<<<<<< HEAD
-        virtual ComputationNode<ElemType> * NewThis(DEVICEID_TYPE deviceId, const wstring & name) { return new typename std::remove_reference<decltype(*this)>::type(deviceId, name); }
-        LSTMNode(DEVICEID_TYPE deviceId, const wstring & name) : ComputationNodeNonLooping<ElemType>(deviceId, name),
-=======
         LSTMNode(DEVICEID_TYPE deviceId, const wstring & name) : Base(deviceId, name),
->>>>>>> 173de462
             m_State(deviceId), m_PastState(deviceId),
             m_PastOutput(deviceId), m_Gi(deviceId), m_Gf(deviceId), m_Go(deviceId), grdToObs(deviceId), grdToInputGate(deviceId),
             grdToForgetGate(deviceId), grdToOutputGate(deviceId), grdToCellWgt(deviceId), tanhObs(deviceId),
@@ -623,14 +544,8 @@
             m_outputDim(0),
             m_use_errors_from_future_minibatch(false),
             m_DefaultState((ElemType)DEFAULT_HIDDEN_ACTIVATION)
-<<<<<<< HEAD
-        {
-            m_reqMultiSeqHandling = true;
-        }
-=======
-        {
-        }
->>>>>>> 173de462
+        {
+        }
 
         virtual void SaveToFile(File& fstream) const override
         {
